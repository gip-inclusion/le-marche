--- conflicted
+++ resolved
@@ -3,11 +3,7 @@
 from django.urls import reverse
 from django.utils.html import format_html
 
-<<<<<<< HEAD
-from lemarche.siaes.models import Siae, SiaeLabel, SiaeOffer
-=======
 from lemarche.siaes.models import Siae, SiaeOffer, SiaeLabel, SiaeClientReference
->>>>>>> 9e0de103
 
 
 @admin.register(Siae)
@@ -20,7 +16,6 @@
     readonly_fields = Siae.READONLY_FIELDS + ["created_at", "updated_at"]
 
     fieldsets = [
-<<<<<<< HEAD
         (
             "Affichage",
             {
@@ -47,70 +42,26 @@
         ("Quartiers de la politique de la ville (QPV)", {"fields": Siae.READONLY_FIELDS_FROM_QPV}),
         ("Données APIGouv", {"fields": Siae.READONLY_FIELDS_FROM_APIGOUV}),
         (
-            "Autres",
+            "Détails",
             {
                 "fields": (
                     "description",
                     "sectors",
                     "networks",
+                    "users",
                 )
             },
         ),
-=======
-        ("Affichage", {
-            "fields": (
-                "is_active",
-                "is_delisted",
-                "is_first_page"
-            ),
-        }),
-        ("Données C1", {
-            "fields": (
-                "name",
-                "brand",
-                "siret",
-                "naf",
-                "kind",
-                "c1_id",
-                "city",
-                "post_code",
-                "department",
-                "region",
-            )
-        }),
-        ("Quartiers de la politique de la ville (QPV)", {
-            "fields": Siae.READONLY_FIELDS_FROM_QPV
-        }),
-        ("Données APIGouv", {
-            "fields": Siae.READONLY_FIELDS_FROM_APIGOUV
-        }),
-        ("Détails", {
-            "fields": (
-                "description",
-                "sectors",
-                "networks",
-                "users",
-            )
-        }),
-        ("Autres", {
-            "fields": (
-                "created_at",
-                "updated_at"
-            )
-        })
->>>>>>> 9e0de103
+        ("Autres", {"fields": ("created_at", "updated_at")}),
     ]
 
     def get_queryset(self, request):
         qs = super().get_queryset(request)
-<<<<<<< HEAD
-        qs = qs.annotate(offer_count=Count("offers")).annotate(label_count=Count("labels"))
-=======
-        qs = qs \
-            .annotate(offer_count=Count("offers")) \
-            .annotate(label_count=Count("labels")) \
+        qs = (
+            qs.annotate(offer_count=Count("offers"))
+            .annotate(label_count=Count("labels"))
             .annotate(client_reference_count=Count("client_references"))
->>>>>>> 9e0de103
+        )
         return qs
 
     def nb_offers(self, siae):
@@ -129,7 +80,8 @@
 
     def nb_cient_references(self, siae):
         url = reverse("admin:siaes_siaeoffer_changelist") + f"?siae__id__exact={siae.id}"
-        return format_html(f"<a href=\"{url}\">{siae.client_reference_count}</a>")
+        return format_html(f'<a href="{url}">{siae.client_reference_count}</a>')
+
     nb_cient_references.short_description = "Nombre de réf. clients"
     nb_cient_references.admin_order_field = "client_reference_count"
 
@@ -177,6 +129,7 @@
 
     def siae_with_link(self, client_reference):
         url = reverse("admin:siaes_siae_change", args=[client_reference.siae_id])
-        return format_html(f"<a href=\"{url}\">{client_reference.siae}</a>")
+        return format_html(f'<a href="{url}">{client_reference.siae}</a>')
+
     siae_with_link.short_description = "Structure"
     siae_with_link.admin_order_field = "siae"