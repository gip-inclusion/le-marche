--- conflicted
+++ resolved
@@ -1,11 +1,7 @@
 from django.contrib.postgres.fields import ArrayField
 from django.db import models
 from django.utils import timezone
-<<<<<<< HEAD
-=======
 from django.conf import settings
-from django.contrib.postgres.fields import ArrayField
->>>>>>> 9e0de103
 
 from lemarche.siaes.constants import DEPARTMENTS, REGIONS
 from lemarche.siaes.validators import validate_naf, validate_post_code, validate_siret
@@ -140,26 +136,12 @@
     admin_email = models.EmailField(max_length=255, blank=True, null=True)
 
     sectors = models.ManyToManyField(
-<<<<<<< HEAD
         "sectors.Sector", verbose_name="Secteurs d'activité", related_name="siaes", blank=True
     )
     networks = models.ManyToManyField("networks.Network", verbose_name="Réseaux", related_name="siaes", blank=True)
-=======
-        "sectors.Sector",
-        verbose_name="Secteurs d'activité",
-        related_name="siaes",
-        blank=True)
-    networks = models.ManyToManyField(
-        "networks.Network",
-        verbose_name="Réseaux",
-        related_name="siaes",
-        blank=True)
     users = models.ManyToManyField(
-        settings.AUTH_USER_MODEL,
-        verbose_name="Gestionnaires",
-        related_name="siaes",
-        blank=True)
->>>>>>> 9e0de103
+        settings.AUTH_USER_MODEL, verbose_name="Gestionnaires", related_name="siaes", blank=True
+    )
 
     is_qpv = models.BooleanField(verbose_name="Zone QPV", blank=False, null=False, default=False)
     qpv_name = models.CharField(max_length=255, blank=True, null=True)
@@ -232,10 +214,8 @@
     order = models.PositiveIntegerField(verbose_name="Ordre", blank=False, default=1)
 
     siae = models.ForeignKey(
-        "siaes.Siae",
-        verbose_name="Structure",
-        related_name="client_references",
-        on_delete=models.CASCADE)
+        "siaes.Siae", verbose_name="Structure", related_name="client_references", on_delete=models.CASCADE
+    )
 
     created_at = models.DateTimeField("Date de création", default=timezone.now)
     updated_at = models.DateTimeField("Date de modification", auto_now=True)
