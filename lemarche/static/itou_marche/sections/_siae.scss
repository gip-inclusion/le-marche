--- conflicted
+++ resolved
@@ -1,15 +1,6 @@
 .s-siae-01 {
-<<<<<<< HEAD
 	padding-top: 1rem;
 	padding-bottom: 1rem;
-=======
-	padding-top: 1.5rem;
-	padding-bottom: 1.5rem;
-
-	@media (min-width:992px) {
-		padding-top: 2rem;
-	}
->>>>>>> 386f21f8
 
 	#csv_get {
 		margin-top:3rem;
@@ -61,14 +52,6 @@
 		font-weight:300;
 	}
 
-<<<<<<< HEAD
-=======
-
-	.si-separator {
-		border-bottom: 5px solid $marche;
-	}
-
->>>>>>> 386f21f8
 	.si-ideas p {
 		display:flex;
 		flex-direction:row;
@@ -77,7 +60,6 @@
 	.siae-card {
 		margin-bottom: 1.5rem;
 		border-bottom-width: 5px !important;
-<<<<<<< HEAD
 
 		.sc-img {
 			width: 90px;
@@ -93,30 +75,6 @@
 			padding-left: 106px;
 		}
 	}
-=======
-
-		> .row.no-gutters {
-			> .col {
-				position: initial !important;
-			}
-		}
-
-		.sc-img {
-			width: 90px;
-		}
-
-		.btn-link {
-			z-index: 10;
-		}
-
-		.card-footer {
-			background-color: $gray-400 !important;
-			margin: 0;
-			padding-left: 106px;
-		}
-	}
-
->>>>>>> 386f21f8
 
 	.sc-fav {
 		position: absolute;
@@ -140,19 +98,6 @@
 		background-image: url('/static/images/sc-fav-star-active.svg');
 	}
 
-<<<<<<< HEAD
-=======
-	.si-separator {
-		padding:0 1rem 2rem;
-		border-bottom:5px solid $marche;
-	}
-
-	.si-ideas p {
-		display:flex;
-		flex-direction:row;
-	}
-
->>>>>>> 386f21f8
 	@media screen and (max-width:576px) {
 		.siae-card .sc-img {
 			display: none !important;
