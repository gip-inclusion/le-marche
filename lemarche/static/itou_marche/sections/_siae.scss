.s-siae-01 {
	padding-top: 1.5rem;
	padding-bottom: 1.5rem;

	@media (min-width:992px) {
		padding-top: 2rem;
	}

	#csv_get {
		margin-top:3rem;
		margin-bottom:3rem;
		margin-left:auto;
		margin-right:auto;
	}

	#csv_form .jcf-checkbox {
		display: none;
	}
}

.s-siae-02 {
	background-color: $gray-400;
	padding-top: 1.5rem;
	padding-bottom: 1.5rem;

	@media (min-width:992px) {
		padding-top: 2rem;
		padding-bottom: 5rem;
	}

	#dir_list {
		display:flex;
		flex-direction: column;
	}

	#dir_list table {
		width:100%;
		background-color:$gray-100;
		border-spacing:3px 14px;
	}

	#dir_list th {
		text-align:center;
	}

	#dir_list td {
		background-color:#fff;
		padding:.8rem 1rem;
	}

	#dir_list tr {
		margin-bottom:1rem;
	}

	#dir_list .meta {
		font-weight:300;
	}


	.si-separator {
		border-bottom: 5px solid $marche;
	}

	.si-ideas p {
		display:flex;
		flex-direction:row;
	}

	.siae-card {
		margin-bottom: 1.5rem;
		border-bottom-width: 5px !important;

		.sc-img {
			width: 90px;
		}

		.btn-link {
			z-index: 10;
		}

		.card-footer {
			background-color: $gray-400 !important;
			margin: 0;
			padding-left: 106px;
		}
	}


	.sc-fav {
		position: absolute;
		display: block;
		width: 28px;
		height: 25px;
		margin: 0;
		padding: 0;
		border: none;
		line-height: 1;
		top: 0;
		right: 0;
		background-color: transparent;
		background-image: url('/static/images/sc-fav-star.svg');
		background-repeat: no-repeat;
		cursor: pointer;
	}

	.sc-fav:hover,
	.sc-fav.is-active {
		background-image: url('/static/images/sc-fav-star-active.svg');
	}

<<<<<<< HEAD
	.si-separator {
		padding:0 1rem 2rem;
		border-bottom:5px solid $marche;
=======
	.sc-main h3 {
		margin:0;
		padding:0;
		font-size:1.25rem;
		margin-bottom:1rem;
	}

	.sc-body li {
		margin-bottom:1rem;
	}

	.sc-body ul {
		list-style-type: none;
		margin:0;
		padding:0;
	}

	.sc-body li img {
		width:20px;
		margin-right:.7rem;
	}

	.sc-body li span {
		flex-grow:1;
		display:block;
	}

	@media screen and (min-width: 960px) {
		.sc-profile ul {
			display: grid;
			grid-template-columns: repeat(2, 1fr);
			grid-template-rows: repeat(3, 1fr);
		}
	}

	.sc-profile li {
		padding-left: 2rem;
		min-height:25px;
		background-position: left top;
		background-repeat: no-repeat;
	}

	.sc-profile li.sc-profile-kind {
		background-image: url('/static/images/siae_list_kind.svg');
	}
	.sc-profile li.sc-profile-type {
		background-image: url('/static/images/siae_list_type.svg');
	}
	.sc-profile li.sc-profile-sectors {
		background-image: url('/static/images/siae_list_sectors.svg');
		grid-area: 2 / 1 / 4 / 2; 
	}
	.sc-profile li.sc-profile-sectors-empty {
		grid-area: 2 / 1 / 4 / 2;
	}

	.sc-profile li.sc-profile-town {
		background-image: url('/static/images/siae_list_town.svg');
	}
	.sc-profile li.sc-profile-town-work {
		background-image: url('/static/images/siae_list_town_work.svg');
>>>>>>> 7f5fbb71
	}

	.si-ideas p {
		display:flex;
		flex-direction:row;
	}

	@media screen and (max-width:576px) {
		.siae-card .sc-img {
			display: none !important;
		}

		.siae-card .card-footer {
			padding-left: 16px;
		}		
	}


	@media screen and (min-width:768px) {
		.siae-info-sticky {
			position: sticky;
			top: 150px;
			z-index: 1;
		}
	}
}

.s-siae-03 {
	padding-top: 1.5rem;
	padding-bottom: 1.5rem;
	
	@media (min-width:992px) {
		padding-top: 2rem;
		padding-bottom: 3rem;
	}

	.listing-location {
		font-size:1rem;
		color:$black;
		text-align:center;
	}

	.profile-detail {
		color: $gray-900;
	}


	.deflist {
		padding: 0;
			margin: 0;
		list-style: none;

		li {
			padding-bottom: 8px;
			display: flex;
		}

		.prof_email {
			max-width: 280px;
			white-space: nowrap;
			overflow: hidden;
			text-overflow: ellipsis;	
		}

		.prof_icon {
		min-width: 30px
		}
	}

	#dir-profile aside > .profile {

		@media screen and (min-width:992px) {
			background-image:url('/static/img/ronds_rose.svg');
			background-repeat:no-repeat;
			background-position: bottom left;
			background-color:#fff;
			box-shadow: 0 2px 19px 0 rgba(56,56,56,.1) !important;
			padding: 2rem 1rem;
			border-radius: .25rem;			
			position: sticky;
			top: 150px;
			z-index: 1;
		}
	}

	.profile_capsule {
	
		@media screen and (min-width:992px) {
				background-color:#fff;
				padding: 1rem;
				box-shadow: 0 2px 9px 0 rgba(56,56,56,.1) !important;
			}
	}

	.profile .btn-link {
		text-align: left !important;
	}

	.profile .btn-link:hover i::before,
	.profile .btn-link.is-active i::before {
		content:'\e81f';
	}

	.profile_capsule h3 {
		margin:2rem 1rem;
		padding-bottom:.4rem;
		padding-top:.6rem;
		border-bottom: 1px solid $gray-300;
	}

	.profile_capsule #show_data {
		display: flex;
		padding-bottom:10px;
		
		.prof_icon {
			min-width: 20px
		}

		&.is-open .prof_icon img {
			transform: rotate(90deg);
		}
	}

	.profile_capsule #show_data,
	.profile_capsule #show_data:focus,
	.profile_capsule #show_data:active {
		color: $gray-900;
		text-decoration:none;
		font-weight:bold;
	}

	.profile_capsule #show_data:hover {
		color:$gray-800;
		background-color:#fff;
	}

	.map_capsule .deflist,
	.profile_capsule .deflist {
		padding: 0;
	}

	.map_capsule {
		margin:2rem 1rem;
		border-radius:4px;
	}

	.user_description {
		padding:1rem;
		font-size:1.2rem;
	}

	.map_details {
		background-color: #fff;
		border-radius: 0 4px 4px 0;

		.prof_icon {
			min-width: 30px
		}
	}

	.map_coordonnees__btn {

		&[aria-expanded="false"] {
			#map_coordonnees__ico-up {
				display: none;
			}

			#map_coordonnees__ico-down {
				display: inline;
			}
		}

		&[aria-expanded="true"] {
			#map_coordonnees__ico-up {
				display: inline;
			}

			#map_coordonnees__ico-down {
				display: none;
			}
		}
	}

	.profile-detail {
		.img-left {
			display: flex;
			flex-direction: row;
			justify-content: stretch;
		}

		.il-r {
			flex: 1;
		}
	}
	
	#content {
		display: grid;
		grid-column-gap: 16px;
		grid-row-gap: 16px;
		grid-template-columns: 1fr; 
		grid-template-rows: auto;
		
		@media (min-width:992px) {
			grid-column-gap: 32px;
			grid-row-gap: 32px;
			grid-template-columns: 66% 33%;

			#user_profile {
				grid-column: 1;
				grid-row: 1;
			}
			
			#sidebar {
				grid-column: 2;
				grid-row: 1 / 3;
			}
			
			#user_detail {
				grid-column: 1;
				grid-row: 2;
			}
		}
	}
	
	.img-left .il-l img {
		height:auto;
		max-width:100%;
		margin-right:0.5rem;
	}

	.img-left span.il-l {
		width:45px;
		flex-shrink: 0;
	}

	.img-left span.il-r {
		flex-grow:1;
		display:block;
	}

	.prests-holder {
		display:flex;
		flex-wrap:wrap;
	}

	.prests-post {
		min-height:4rem;
	}

	.prests-post h4 {
		display:inline;
		margin-left: 0.25rem;
	}

	.equal {
		display: flex;
		display: -webkit-flex;
		flex-wrap: wrap;
	}

	#user_profile {
		background-color: $marche-lighter;
		padding: 1.5rem;
		margin: 0;
		border-radius: 0.5rem;
	}

	#user_profile h3 {
		margin-top: 0;
		margin-bottom: 1rem;
	}

	#user_profile .gallery-small {
		margin: 0 0 20px;
		overflow: hidden;
		border-radius: 0.25rem;
		position: relative;
		text-align: center;
	}

	#user_profile .gallery-small .img-container {
		// width: 150px;
		height: 100px;
		margin: 0 auto;
	}

	#user_profile .gallery-small .img-container img {
		max-height: 100%;
		max-width: 100%;
	}

	.active_sectors {
		list-style-type: none;
		margin:0;
	}

	.active_sectors > li:before {
		content: "- ";
		text-indent:-5rem;
	}
	.active_sectors {
		padding-left:0;
	}

	img.client-ref {
		max-height: 100px;
		max-width: 100px;
	}
}<|MERGE_RESOLUTION|>--- conflicted
+++ resolved
@@ -108,73 +108,9 @@
 		background-image: url('/static/images/sc-fav-star-active.svg');
 	}
 
-<<<<<<< HEAD
 	.si-separator {
 		padding:0 1rem 2rem;
 		border-bottom:5px solid $marche;
-=======
-	.sc-main h3 {
-		margin:0;
-		padding:0;
-		font-size:1.25rem;
-		margin-bottom:1rem;
-	}
-
-	.sc-body li {
-		margin-bottom:1rem;
-	}
-
-	.sc-body ul {
-		list-style-type: none;
-		margin:0;
-		padding:0;
-	}
-
-	.sc-body li img {
-		width:20px;
-		margin-right:.7rem;
-	}
-
-	.sc-body li span {
-		flex-grow:1;
-		display:block;
-	}
-
-	@media screen and (min-width: 960px) {
-		.sc-profile ul {
-			display: grid;
-			grid-template-columns: repeat(2, 1fr);
-			grid-template-rows: repeat(3, 1fr);
-		}
-	}
-
-	.sc-profile li {
-		padding-left: 2rem;
-		min-height:25px;
-		background-position: left top;
-		background-repeat: no-repeat;
-	}
-
-	.sc-profile li.sc-profile-kind {
-		background-image: url('/static/images/siae_list_kind.svg');
-	}
-	.sc-profile li.sc-profile-type {
-		background-image: url('/static/images/siae_list_type.svg');
-	}
-	.sc-profile li.sc-profile-sectors {
-		background-image: url('/static/images/siae_list_sectors.svg');
-		grid-area: 2 / 1 / 4 / 2; 
-	}
-	.sc-profile li.sc-profile-sectors-empty {
-		grid-area: 2 / 1 / 4 / 2;
-	}
-
-	.sc-profile li.sc-profile-town {
-		background-image: url('/static/images/siae_list_town.svg');
-	}
-	.sc-profile li.sc-profile-town-work {
-		background-image: url('/static/images/siae_list_town_work.svg');
->>>>>>> 7f5fbb71
 	}
 
 	.si-ideas p {
