--- conflicted
+++ resolved
@@ -523,7 +523,6 @@
 		}		
 	}
 
-
 	#sidebar .map-holder {
 		height:200px;
 		width:100%;
@@ -559,10 +558,7 @@
 		grid-template-columns: 1fr; 
 		
 		@media (min-width:992px) {
-<<<<<<< HEAD
 			grid-column-gap: 32px;
-=======
->>>>>>> fa7e9279
 			grid-template-columns: 66% 33%;
 		}		
 	}
