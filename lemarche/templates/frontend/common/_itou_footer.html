{% load static %}
<section class="s-prefooter s-prefooter--marche">
  <div class="s-prefooter__container container">
    <div class="s-prefooter__row row">
      <div class="s-prefooter__col col-12 col-sm-auto d-flex align-items-center">
        <div class="s-prefooter__logo">
          <img src="{% static 'itou/images/logo-marche-inclusion.svg' %}" alt="">
        </div>
      </div>
      <div class="s-prefooter__col col-12 col-sm d-flex align-items-center justify-content-start justify-content-sm-end justify-content-lg-start">
        <p class="mb-0">Le site de la plateforme <br class="d-none d-lg-inline">de l'inclusion dédié au marché, <br class="d-none d-lg-inline">service en expérimentation</p>
      </div>
      <div class="s-prefooter__col col-12 col-lg-6 d-flex align-items-center">
        <ul class="s-prefooter__gridlist">
          <li><a href="#" rel="noopener" target="_blank">Comment ça marche ?</a></li>
          <li><a href="#" rel="noopener" target="_blank">C'est quoi l'inclusion ?</a></li>
<<<<<<< HEAD
          <li><a href="#">Qui sommes nous ?</a></li>
          <li><a href="https://github.com/betagouv/itou-cocorico/" rel="noopener" target="_blank" class="is-external">Github</a></li>          
=======
          <li><a href="#">Qui sommes-nous ?</a></li>
          <li><a href="https://github.com/betagouv/itou-cocorico/" rel="noopener" target="_blank" class="is-external">{{ 'Github' }}</a></li>          
>>>>>>> b487315c
        </ul>
      </div>
    </div>
  </div>
</section>

<footer class="s-footer" role="contentinfo" id="footer">
  <section class="s-footer-help">
    <div class="s-footer-help__container container">
      <div class="s-footer-help__row row">
        <div class="s-footer-help__col col-12 col-lg">
          <nav role="navigation">
            <ul>
              <li><a href="#" rel="noopener" target="_blank" class="is-external">Besoin d'aide ?</a></li>
              <li><a href="#" rel="noopener" target="_blank" class="is-external">Nous contacter</a></li>
              <li><a href="#" rel="noopener" target="_blank" class="is-external">Inscription Newsletter</a></li>
            </ul>
          </nav>
        </div>
        <div class="s-footer-help__col col-12 col-lg-auto">
          <ul>
            <li><span>Nous suivre</span></li>
            <li><a href="https://twitter.com/inclusion_gouv" rel="noopener" target="_blank"><img src="{% static 'itou/images/picto-twitter.svg' %}" height="25" alt="Rejoignez-nous sur Twitter"></a></li>
            <li><a href="https://www.linkedin.com/company/inclusion-gouv/" rel="noopener" target="_blank"><img src="{% static 'itou/images/picto-linkedin.svg' %}" height="25" alt="Rejoignez-nous sur Linkedin"></a></li>
            <li><a href="https://www.facebook.com/inclusion.gouv/" rel="noopener" target="_blank"><img src="{% static 'itou/images/picto-facebook.svg' %}" height="25" alt="Rejoignez-nous sur Facebook"></a></li>
            <li><a href="https://www.instagram.com/inclusion_gouv/" rel="noopener" target="_blank"><img src="{% static 'itou/images/picto-instagram.svg' %}" height="25" alt="Rejoignez-nous sur Instagram"></a></li>
            <li><a href="https://www.youtube.com/channel/UC06_yIYfzAiDOMTemH9q3OQ" rel="noopener" target="_blank"><img src="{% static 'itou/images/picto-youtube.svg' %}" height="25" alt="Rejoignez-nous sur Youtube"></a></li>
          </ul>
        </div>
      </div>
    </div>
  </section>

  <section class="s-footer-nav">
    <div class="s-footer-nav__container container">
      <div class="s-footer-nav__row row">
        <div class="s-footer-nav__col col-5 col-lg-2 d-flex align-items-center">
          <div class="s-footer-nav__logo">
            <img src="{% static 'itou/images/logo-republique-francaise.svg' %}" alt="République Française" class="img-fluid">
          </div>
        </div>
        <div class="s-footer-nav__col col-7 col-lg-4 d-flex align-items-center justify-content-end justify-content-lg-start">
          <div class="d-inline-block text-center">
            <span class="d-block">
              <img src="{% static 'itou/images/logo-plateforme-inclusion.svg' %}" height="60" alt="Plateforme de l'inclusion">
            </span>
            <span class="d-block mt-2">
              <img src="{% static 'itou/images/logo-accelere-betagouv.svg' %}" alt="Accéléré par Beta.gouv.fr">
            </span>
          </div>
        </div>
        <div class="s-footer-nav__col col-12 col-lg-6 d-flex align-items-center">
          <div>
            <p class="mb-3">Notre mantra issu du Pacte Ambition IAE : Permettre à chacun de trouver sa place. Libérons notre potentiel d'inclusion pour créer 100 000 emplois de plus.</p>
            <nav role="navigation">
              <ul>
                <li><a href="https://emplois.inclusion.beta.gouv.fr" rel="noopener" target="_blank">Les emplois</a></li>
                <li><a href="https://communaute.inclusion.beta.gouv.fr" rel="noopener" target="_blank">La communauté</a></li>
                <li><a href="https://pilotage.inclusion.beta.gouv.fr" rel="noopener" target="_blank">Le pilotage</a></li>
                <li><a href="https://lemarche.inclusion.beta.gouv.fr" rel="noopener" target="_blank">Le marché</a></li>
              </ul>
            </nav>
          </div>
        </div>
      </div>
    </div>
  </section>

  <section class="s-footer-legal">
    <div class="s-footer-legal__container container">
      <div class="s-footer-legal__row row">
        <div class="s-footer-legal__col col-12 col-lg">
          <nav role="navigation">
            <ul>
              <li><a href="#" rel="noopener" target="_blank">Mentions légales</a></li>
              <li><a href="#" rel="noopener" target="_blank">Gestion des cookies</a></li>
              <li><a href="#" rel="noopener" target="_blank">Accessibilité : non conforme</a></li>
            </ul>
          </nav>
        </div>
        <div class="s-footer-legal__col col-12 col-lg text-lg-right"><span>© République Française 2021</span></div>
      </div>
    </div>
  </section>
</footer><|MERGE_RESOLUTION|>--- conflicted
+++ resolved
@@ -14,13 +14,8 @@
         <ul class="s-prefooter__gridlist">
           <li><a href="#" rel="noopener" target="_blank">Comment ça marche ?</a></li>
           <li><a href="#" rel="noopener" target="_blank">C'est quoi l'inclusion ?</a></li>
-<<<<<<< HEAD
           <li><a href="#">Qui sommes nous ?</a></li>
-          <li><a href="https://github.com/betagouv/itou-cocorico/" rel="noopener" target="_blank" class="is-external">Github</a></li>          
-=======
-          <li><a href="#">Qui sommes-nous ?</a></li>
-          <li><a href="https://github.com/betagouv/itou-cocorico/" rel="noopener" target="_blank" class="is-external">{{ 'Github' }}</a></li>          
->>>>>>> b487315c
+          <li><a href="https://github.com/betagouv/itou-cocorico/" rel="noopener" target="_blank" class="is-external">Github</a></li>
         </ul>
       </div>
     </div>
