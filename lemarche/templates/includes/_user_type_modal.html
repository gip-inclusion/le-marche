<<<<<<< HEAD
<div class="modal fade modal-siae" id="user_type_modal" tabindex="-1" role="dialog" aria-modal="true" data-backdrop="static" data-keyboard="false" aria-labelledby="modalTitle">
    <div class="modal-dialog modal-dialog-centered">
        <div class="modal-content">
            <div class="modal-header">
                <h3 class="modal-title" id="modalTitle">
=======
<div class="modal fade modal-siae" id="user_type_modal" tabindex="-1" role="dialog" aria-modal="true" data-backdrop="static" data-keyboard="false" aria-labelledby="exampleModalLabel">
    <div class="modal-dialog modal-dialog-centered">
        <div class="modal-content">
            <div class="modal-header">
                <h3 class="modal-title" id="exampleModalLabel">
>>>>>>> 53297574
                    {% if search_results_count %} <!-- Siae search -->
                    Plus de {{ search_results_count }} prestataires inclusifs répondent à votre recherche.
                    {% else %}
                    Vous y êtes presque !
<<<<<<< HEAD
                    {% endif %}                    
=======
                    {% endif %}
>>>>>>> 53297574
                </h3>
            </div>
            <div class="modal-body home-content-body">
                <p>
                    {% if search_results_count %} <!-- Siae search -->
                    Pour accéder aux résultats, dites-nous si vous êtes :
                    {% else %}
                    Pour accéder à cette page, dites-nous si vous êtes :
                    {% endif %}
                </p>
                <ul class="list-unstyled">
<<<<<<< HEAD
                    <li><a href="#" data-usr="buyer" class="btn btn-outline-primary btn-block mb-2 text-left">Une entreprise ou une institution qui souhaite augmenter ses achats inclusifs</a></li>
                    <li><a href="#" data-usr="siae" class="btn btn-outline-primary btn-block mb-2 text-left">Une structure d'insertion ou du handicap</a></li>
                    <li><a href="#" data-usr="actor" class="btn btn-outline-primary btn-block mb-2 text-left">Un acteur de l'inclusion (facilitateurs, réseaux…)</a></li>
                    <li><a href="#" data-usr="other" class="btn btn-outline-primary btn-block mb-2 text-left">Autre</a></li>
                </ul>
            </div>
            <div class="modal-footer"></div>
=======
                    <li class="mb-2"><a href="#" data-usr="buyer" class="btn btn-outline-primary btn-block text-left">Une entreprise ou une institution qui souhaite augmenter ses achats inclusifs</a></li>
                    <li class="mb-2"><a href="#" data-usr="siae" class="btn btn-outline-primary btn-block text-left">Une structure d'insertion ou du handicap</a></li>
                    <li class="mb-2"><a href="#" data-usr="actor" class="btn btn-outline-primary btn-block text-left">Un acteur de l'inclusion (facilitateurs, réseaux…)</a></li>
                    <li class="mb-2"><a href="#" data-usr="other" class="btn btn-outline-primary btn-block text-left">Autre</a></li>
                </ul>
            </div>
>>>>>>> 53297574
        </div>
    </div>
</div>

{% if not user.is_authenticated %}
<script type="text/javascript">
document.addEventListener("DOMContentLoaded", function() {
    // show type user modal
    const USER_TYPE_MODAL_COOKIE_NAME = 'leMarcheTypeUsagerV2';
    $(document).on('shown.bs.modal', '.modal', function () {
        $('.modal-backdrop').before($(this));
    });

    if (!document.cookie.split('; ').find(row => row.startsWith(USER_TYPE_MODAL_COOKIE_NAME))) {
        var modal = $('#user_type_modal');
        // modal.find('.close').remove();
        modal.modal('show');

        modal.find('a').on('click', (e) => {
            // Only set cookie if button clicked
            let type = $(e.target).data('usr');
            document.cookie = `${USER_TYPE_MODAL_COOKIE_NAME}=${type}; expires=Fri, 31 Dec 9999 23:59:59 GMT; path=/; Secure`;

            if (typeof track === 'function') {
                track('', Steps.USER_TYPE, {'type': type});
            }
            modal.modal('hide');

            // show _header_notice_contact.html if buyer or actor
            if ((type === 'buyer') || (type === 'actor')) {
                const headerNotice = document.getElementById('header-notice');
                if (headerNotice) {
                    headerNotice.classList.remove('d-none');
                }
            }
        })
    }
});
</script>
{% endif %}<|MERGE_RESOLUTION|>--- conflicted
+++ resolved
@@ -1,25 +1,13 @@
-<<<<<<< HEAD
 <div class="modal fade modal-siae" id="user_type_modal" tabindex="-1" role="dialog" aria-modal="true" data-backdrop="static" data-keyboard="false" aria-labelledby="modalTitle">
     <div class="modal-dialog modal-dialog-centered">
         <div class="modal-content">
             <div class="modal-header">
                 <h3 class="modal-title" id="modalTitle">
-=======
-<div class="modal fade modal-siae" id="user_type_modal" tabindex="-1" role="dialog" aria-modal="true" data-backdrop="static" data-keyboard="false" aria-labelledby="exampleModalLabel">
-    <div class="modal-dialog modal-dialog-centered">
-        <div class="modal-content">
-            <div class="modal-header">
-                <h3 class="modal-title" id="exampleModalLabel">
->>>>>>> 53297574
                     {% if search_results_count %} <!-- Siae search -->
                     Plus de {{ search_results_count }} prestataires inclusifs répondent à votre recherche.
                     {% else %}
                     Vous y êtes presque !
-<<<<<<< HEAD
-                    {% endif %}                    
-=======
                     {% endif %}
->>>>>>> 53297574
                 </h3>
             </div>
             <div class="modal-body home-content-body">
@@ -31,22 +19,12 @@
                     {% endif %}
                 </p>
                 <ul class="list-unstyled">
-<<<<<<< HEAD
-                    <li><a href="#" data-usr="buyer" class="btn btn-outline-primary btn-block mb-2 text-left">Une entreprise ou une institution qui souhaite augmenter ses achats inclusifs</a></li>
-                    <li><a href="#" data-usr="siae" class="btn btn-outline-primary btn-block mb-2 text-left">Une structure d'insertion ou du handicap</a></li>
-                    <li><a href="#" data-usr="actor" class="btn btn-outline-primary btn-block mb-2 text-left">Un acteur de l'inclusion (facilitateurs, réseaux…)</a></li>
-                    <li><a href="#" data-usr="other" class="btn btn-outline-primary btn-block mb-2 text-left">Autre</a></li>
-                </ul>
-            </div>
-            <div class="modal-footer"></div>
-=======
                     <li class="mb-2"><a href="#" data-usr="buyer" class="btn btn-outline-primary btn-block text-left">Une entreprise ou une institution qui souhaite augmenter ses achats inclusifs</a></li>
                     <li class="mb-2"><a href="#" data-usr="siae" class="btn btn-outline-primary btn-block text-left">Une structure d'insertion ou du handicap</a></li>
                     <li class="mb-2"><a href="#" data-usr="actor" class="btn btn-outline-primary btn-block text-left">Un acteur de l'inclusion (facilitateurs, réseaux…)</a></li>
                     <li class="mb-2"><a href="#" data-usr="other" class="btn btn-outline-primary btn-block text-left">Autre</a></li>
                 </ul>
             </div>
->>>>>>> 53297574
         </div>
     </div>
 </div>
