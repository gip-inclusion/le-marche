{% load static %}
{% load theme_inclusion %}

<section class="s-prefooter s-prefooter--marche">
    <div class="s-prefooter__container container">
        <div class="s-prefooter__row row">
            <div class="s-prefooter__col col-12 col-sm-auto d-flex align-items-center">
                <div class="s-prefooter__logo">
<<<<<<< HEAD
                    <img src="{% static 'itou/images/logo-marche-inclusion.svg' %}" alt="Le marché de l'inclusion'">
=======
                    <img src="{% static_theme_images 'logo-marche-inclusion.svg' %}" alt="">
>>>>>>> 3ab164da
                </div>
            </div>
            <div class="s-prefooter__col col-12 col-sm d-flex align-items-center justify-content-start justify-content-sm-end justify-content-lg-start">
                <p class="mb-0">
                    Le site de la plateforme <br class="d-none d-lg-inline">
                    de l'inclusion dédié au marché,<br class="d-none d-lg-inline">
                    service en expérimentation
                </p>
            </div>
            <div class="s-prefooter__col col-12 col-lg-6 d-flex align-items-center">
                <ul class="s-prefooter__gridlist">
                    <li><a href="/faq/">Comment ça marche ?</a></li>
                    <li><a href="{% url 'pages:decouvrir_inclusion' %}">C'est quoi l'inclusion ?</a></li>
                    <li><a href="/qui-sommes-nous/">Qui sommes-nous ?</a></li>
                    <li><a href="{% url 'api:home' %}">API</a></li>
                    <li><a href="{% url 'pages:stats' %}">Statistiques</a></li>
                    <li><a href="https://github.com/betagouv/itou-marche/" target="_blank" rel="noopener" class="is-external" title="Github (lien externe)">Github</a></li>
                </ul>
            </div>
        </div>
    </div>
</section>

<footer class="s-footer" role="contentinfo" id="footer">
    <section class="s-footer-help">
        <div class="s-footer-help__container container">
            <div class="s-footer-help__row row">
                <div class="s-footer-help__col col-12 col-lg">
                    <ul>
                        <!-- <li><a href="#" target="_blank" rel="noopener" class="is-external">Besoin d'aide ?</a></li> -->
                        <li><a href="{% url 'pages:contact' %}">Nous contacter</a></li>
                        <!-- <li><a href="#" target="_blank" rel="noopener" class="is-external">Inscription Newsletter</a></li> -->
                    </ul>
                </div>
                <div class="s-footer-help__col col-12 col-lg-auto">
                    <ul>
                        <li><span>Nous suivre</span></li>
<<<<<<< HEAD
                        <li><a href="https://twitter.com/inclusion_gouv" target="_blank" rel="noopener"><img src="{% static 'itou/images/picto-twitter.svg' %}" height="25" alt="Rejoignez-nous sur Twitter (lien externe)"></a></li>
                        <li><a href="https://www.linkedin.com/company/inclusion-gouv/" target="_blank" rel="noopener"><img src="{% static 'itou/images/picto-linkedin.svg' %}" height="25" alt="Rejoignez-nous sur Linkedin (lien externe)"></a></li>
                        <li><a href="https://www.facebook.com/inclusion.gouv/" target="_blank" rel="noopener"><img src="{% static 'itou/images/picto-facebook.svg' %}" height="25" alt="Rejoignez-nous sur Facebook (lien externe)"></a></li>
                        <li><a href="https://www.instagram.com/inclusion_gouv/" target="_blank" rel="noopener"><img src="{% static 'itou/images/picto-instagram.svg' %}" height="25" alt="Rejoignez-nous sur Instagram (lien externe)"></a></li>
                        <li><a href="https://www.youtube.com/channel/UC06_yIYfzAiDOMTemH9q3OQ" target="_blank" rel="noopener"><img src="{% static 'itou/images/picto-youtube.svg' %}" height="25" alt="Rejoignez-nous sur Youtube (lien externe)"></a></li>
=======
                        <li><a href="https://twitter.com/inclusion_gouv" target="_blank" rel="noopener"><img src="{% static_theme_images 'picto-twitter.svg' %}" height="25" alt="Rejoignez-nous sur Twitter"></a></li>
                        <li><a href="https://www.linkedin.com/company/inclusion-gouv/" target="_blank" rel="noopener"><img src="{% static_theme_images 'picto-linkedin.svg' %}" height="25" alt="Rejoignez-nous sur Linkedin"></a></li>
                        <li><a href="https://www.facebook.com/inclusion.gouv/" target="_blank" rel="noopener"><img src="{% static_theme_images 'picto-facebook.svg' %}" height="25" alt="Rejoignez-nous sur Facebook"></a></li>
                        <li><a href="https://www.instagram.com/inclusion_gouv/" target="_blank" rel="noopener"><img src="{% static_theme_images 'picto-instagram.svg' %}" height="25" alt="Rejoignez-nous sur Instagram"></a></li>
                        <li><a href="https://www.youtube.com/channel/UC06_yIYfzAiDOMTemH9q3OQ" target="_blank" rel="noopener"><img src="{% static_theme_images 'picto-youtube.svg' %}" height="25" alt="Rejoignez-nous sur Youtube"></a></li>
>>>>>>> 3ab164da
                    </ul>
                </div>
            </div>
        </div>
    </section>

    <section class="s-footer-nav">
        <div class="s-footer-nav__container container">
            <div class="s-footer-nav__row row">
                <div class="s-footer-nav__col col-5 col-lg-2 d-flex align-items-center">
                    <div class="s-footer-nav__logo">
                        <img src="{% static_theme_images 'logo-republique-francaise.svg' %}" alt="République Française" class="img-fluid">
                    </div>
                </div>
                <div class="s-footer-nav__col col-7 col-lg-4 d-flex align-items-center justify-content-end justify-content-lg-start">
                    <div class="d-inline-block text-center">
                        <span class="d-block">
                            <img src="{% static_theme_images 'logo-plateforme-inclusion.svg' %}" height="60" alt="Plateforme de l'inclusion">
                        </span>
                        <span class="d-block mt-2">
                            <img src="{% static_theme_images 'logo-accelere-betagouv.svg' %}" alt="Accéléré par Beta.gouv.fr">
                        </span>
                    </div>
                </div>
                <div class="s-footer-nav__col col-12 col-lg-6 d-flex align-items-center">
                    <div>
                        <p class="mb-3">
                            Notre mantra issu du Pacte Ambition IAE : Permettre à chacun de trouver sa place.
                            Libérons notre potentiel d'inclusion pour créer 100 000 emplois de plus.
                        </p>
                        <ul>
                            <li><a href="https://emplois.inclusion.beta.gouv.fr" target="_blank" rel="noopener" title="Les emplois (lien externe)">Les emplois</a></li>
                            <li><a href="https://communaute.inclusion.beta.gouv.fr" target="_blank" rel="noopener" title="La communauté (lien externe)">La communauté</a></li>
                            <li><a href="https://pilotage.inclusion.beta.gouv.fr" target="_blank" rel="noopener" title="Le pilotage (lien externe)">Le pilotage</a></li>
                            <li><a href="https://lemarche.inclusion.beta.gouv.fr" target="_blank" rel="noopener" title="Le marché (lien externe)">Le marché</a></li>
                        </ul>
                    </div>
                </div>
            </div>
        </div>
    </section>

    <section class="s-footer-legal">
        <div class="s-footer-legal__container container">
            <div class="s-footer-legal__row row">
                <div class="s-footer-legal__col col-12 col-lg">
                    <ul>
                        <li><a href="https://doc.inclusion.beta.gouv.fr/mentions" rel="noopener" target="_blank" title="Mentions légales (lien externe)">Mentions légales</a></li>
                        <li>Accessibilité : non conforme</li>
                    </ul>
                </div>
                <div class="s-footer-legal__col col-12 col-lg text-lg-right">
                    <span>© République Française 2021</span>
                </div>
            </div>
        </div>
    </section>
</footer><|MERGE_RESOLUTION|>--- conflicted
+++ resolved
@@ -6,11 +6,7 @@
         <div class="s-prefooter__row row">
             <div class="s-prefooter__col col-12 col-sm-auto d-flex align-items-center">
                 <div class="s-prefooter__logo">
-<<<<<<< HEAD
                     <img src="{% static 'itou/images/logo-marche-inclusion.svg' %}" alt="Le marché de l'inclusion'">
-=======
-                    <img src="{% static_theme_images 'logo-marche-inclusion.svg' %}" alt="">
->>>>>>> 3ab164da
                 </div>
             </div>
             <div class="s-prefooter__col col-12 col-sm d-flex align-items-center justify-content-start justify-content-sm-end justify-content-lg-start">
@@ -48,19 +44,11 @@
                 <div class="s-footer-help__col col-12 col-lg-auto">
                     <ul>
                         <li><span>Nous suivre</span></li>
-<<<<<<< HEAD
                         <li><a href="https://twitter.com/inclusion_gouv" target="_blank" rel="noopener"><img src="{% static 'itou/images/picto-twitter.svg' %}" height="25" alt="Rejoignez-nous sur Twitter (lien externe)"></a></li>
                         <li><a href="https://www.linkedin.com/company/inclusion-gouv/" target="_blank" rel="noopener"><img src="{% static 'itou/images/picto-linkedin.svg' %}" height="25" alt="Rejoignez-nous sur Linkedin (lien externe)"></a></li>
                         <li><a href="https://www.facebook.com/inclusion.gouv/" target="_blank" rel="noopener"><img src="{% static 'itou/images/picto-facebook.svg' %}" height="25" alt="Rejoignez-nous sur Facebook (lien externe)"></a></li>
                         <li><a href="https://www.instagram.com/inclusion_gouv/" target="_blank" rel="noopener"><img src="{% static 'itou/images/picto-instagram.svg' %}" height="25" alt="Rejoignez-nous sur Instagram (lien externe)"></a></li>
                         <li><a href="https://www.youtube.com/channel/UC06_yIYfzAiDOMTemH9q3OQ" target="_blank" rel="noopener"><img src="{% static 'itou/images/picto-youtube.svg' %}" height="25" alt="Rejoignez-nous sur Youtube (lien externe)"></a></li>
-=======
-                        <li><a href="https://twitter.com/inclusion_gouv" target="_blank" rel="noopener"><img src="{% static_theme_images 'picto-twitter.svg' %}" height="25" alt="Rejoignez-nous sur Twitter"></a></li>
-                        <li><a href="https://www.linkedin.com/company/inclusion-gouv/" target="_blank" rel="noopener"><img src="{% static_theme_images 'picto-linkedin.svg' %}" height="25" alt="Rejoignez-nous sur Linkedin"></a></li>
-                        <li><a href="https://www.facebook.com/inclusion.gouv/" target="_blank" rel="noopener"><img src="{% static_theme_images 'picto-facebook.svg' %}" height="25" alt="Rejoignez-nous sur Facebook"></a></li>
-                        <li><a href="https://www.instagram.com/inclusion_gouv/" target="_blank" rel="noopener"><img src="{% static_theme_images 'picto-instagram.svg' %}" height="25" alt="Rejoignez-nous sur Instagram"></a></li>
-                        <li><a href="https://www.youtube.com/channel/UC06_yIYfzAiDOMTemH9q3OQ" target="_blank" rel="noopener"><img src="{% static_theme_images 'picto-youtube.svg' %}" height="25" alt="Rejoignez-nous sur Youtube"></a></li>
->>>>>>> 3ab164da
                     </ul>
                 </div>
             </div>
