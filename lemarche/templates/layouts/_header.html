--- conflicted
+++ resolved
@@ -27,11 +27,7 @@
                             <a href="{% url 'pages:decouvrir_inclusion' %}">
                                 Découvrir l’inclusion
                             </a>
-<<<<<<< HEAD
                         </li>                                                    
-=======
-                        </li>
->>>>>>> 908651f6
                         {% if user.is_authenticated %}
                         <li>
                             <div class="dropdown">
