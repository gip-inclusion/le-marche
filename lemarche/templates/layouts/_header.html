--- conflicted
+++ resolved
@@ -18,13 +18,8 @@
             </div>
             <!-- Visible only on large screens -->
             <div class="s-header__col s-header__col--nav col d-none d-xl-inline-flex d-xl-flex align-items-center justify-content-end">
-<<<<<<< HEAD
-                <nav role="navigation">
-                    <ul>                    
-=======
                 <nav id="nav-primary" role="navigation" aria-label="Navigation principale">
                     <ul>
->>>>>>> 88248070
                         <li>
                             {% include "includes/_newsletter_button.html" %}
                         </li>
