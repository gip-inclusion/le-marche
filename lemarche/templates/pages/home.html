--- conflicted
+++ resolved
@@ -44,10 +44,7 @@
                 <div id="slickSolutionsHP" class="align-slide-stretch">
                     <div class="card c-card h-100 w-100 c-card--marche">
                         <div class="card-header">
-<<<<<<< HEAD
-                            <img src="{% static 'img/hp-02-photo-03.min.jpg' %}" class="card-img-top" alt="" loading="lazy" />
-=======
-                            <img src="{% static 'img/hp-02-photo-05.jpg' %}" class="card-img-top" alt="" />
+                            <img src="{% static 'img/hp-02-photo-05.jpg' %}" class="card-img-top" alt="" loading="lazy" />
                         </div>
                         <div class="card-body">
                             <p class="h4 lh-base">Valoriser vos achats</p>
@@ -66,8 +63,7 @@
                     </div>                    
                     <div class="card c-card h-100 w-100 c-card--marche">
                         <div class="card-header">
-                            <img src="{% static 'img/hp-02-photo-03.min.jpg' %}" class="card-img-top" alt="" />
->>>>>>> 888c1920
+                            <img src="{% static 'img/hp-02-photo-03.min.jpg' %}" class="card-img-top" alt="" loading="lazy" />
                         </div>
                         <div class="card-body">
                             <p class="h4 lh-base">Être acteur de l’inclusion dans l’emploi</p>
