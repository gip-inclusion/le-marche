{% load static m2m_list_display %}

<div class="card c-card c-card--marche siae-card">
    <div class="row no-gutters">
        <div class="col-auto sc-img">
<<<<<<< HEAD
            <a href="{% url 'siae:detail' siae.slug %}" class="text-decoration-none stretched-link p-3 d-inline-block">
                {% if siae.logo_url %}
                    <img class="img-fluid" src="{{ siae.logo_url }}" alt="Logo de la structure {{ siae.name }}" />
                {% else %}
                    <img class="img-fluid" src="{% static 'img/default-listing.png' %}" alt="{{ siae.name }}" />
                {% endif %}
            </a>
        </div>
        <div class="col">
            <div class="card-body">
                <a href="{% url 'siae:detail' siae.slug %}" class="text-decoration-none stretched-link">
                    <h3 class="mb-3 d-flex justify-content-between align-items-start">
                        {{ siae.name_display }}
                        {% if not siae.users.count %}
                            <small class="text-muted">(bientôt inscrite sur le marché)</small>
                        {% endif %}
                        <!-- <button class="btn btn-link pt-0 pr-0">
                            <img src="{% static 'itou/images/ico-star-line.svg' %}" height="24" alt="Mettre en favori" />
                        </button> -->
                    </h3>
                    <ul class="list-unstyled m-0 lh-sm row no-gutters">
                        <li class="sc-profile-type col-12 col-lg-6 pl-lg-2 d-flex">
                            <img src="{% static 'itou/images/ico-briefcase-4-line.svg' %}" height="16" alt="" />
                            <span class="ml-1">{{ siae.get_kind_display }}</span>
                        </li>
                        {% if siae.sectors %}
                        <li class="sc-profile-sectors col-12 col-lg-6 pr-lg-2 mb-3 mb-lg-0 d-flex">
                            <img src="{% static 'itou/images/ico-service-line.svg' %}" height="16" alt="" />
                            <span class="ml-1">{% m2m_list_display siae 'sectors' 3 %}</span>
                        </li>
                        {% endif %}
                    </ul>
                </a>
            </div>
        </div>
    </div>
    <div class="card-footer">
        <a href="{% url 'siae:detail' siae.slug %}" class="text-decoration-none stretched-link">
            <ul class="list-unstyled m-0 lh-sm fs-sm row no-gutters">
                <li class="sc-profile-town col-12 col-md-4 pr-lg-2 mb-3 mb-md-0 d-flex" title="Situé à {{ siae.city }}">
                    <img src="{% static 'itou/images/ico-map-pin-line.svg' %}" height="16" alt="" />
                    <span class="ml-1">{{ siae.city }}</span>
                </li>
                <li class="sc-profile-town-work col-12 col-md-4 px-lg-2 mb-3 mb-md-0 d-flex" title="Intervient sur : {{ siae.geo_range_pretty_title }}">
                    <img src="{% static 'itou/images/ico-compass-line.svg' %}" height="16" alt="" />
                    <span class="ml-1">{{ siae.geo_range_pretty_display }}</span>
                </li>
                {% if siae.kind %}
                    <li class="sc-profile-kind col-12 col-md-4 pl-lg-2 d-flex">
                        <img src="{% static 'itou/images/ico-building-4-line.svg' %}" height="16" alt="" />
                        <span class="ml-1">{{ siae.presta_type_display }}</span>
                    </li>
                {% endif %}
            </ul>
        </a>
=======
            <span class="p-3 d-inline-block">
                {% if siae.logo_url %}
                <img class="img-fluid" src="{{ siae.logo_url }}" alt="Logo de la structure {{ siae.name }}" />
                {% else %}
                <img class="img-fluid" src="{% static 'img/default-listing.png' %}" alt="{{ siae.name }}" />
                {% endif %}
            </span>
        </div>
        <div class="col">
            <div class="card-body">
                <h3 class="mb-3 d-flex justify-content-between align-items-start">
                    <a href="{% url 'siae:detail' siae.slug %}" class="text-decoration-none stretched-link">
                        {{ siae.name_display }}
                        {% if not siae.users.count %}
                            <small class="text-muted">(bientôt inscrite sur le marché)</small>
                        {% endif %}
                    </a>
                    <!-- <button class="btn btn-link pt-0 pr-0">
                        <img src="{% static 'itou/images/ico-star-line.svg' %}" height="24" alt="Mettre en favori" />
                    </button> -->
                </h3>
                <ul class="list-unstyled m-0 lh-sm row no-gutters">
                    <li class="sc-profile-type col-12 col-lg-6 pl-lg-2 d-flex">
                        <img src="{% static 'itou/images/ico-briefcase-4-line.svg' %}" height="16" alt="" />
                        <span class="ml-1">{{ siae.get_kind_display }}</span>
                    </li>
                    {% if siae.sectors %}
                    <li class="sc-profile-sectors col-12 col-lg-6 pr-lg-2 mb-3 mb-lg-0 d-flex">
                        <img src="{% static 'itou/images/ico-service-line.svg' %}" height="16" alt="" />
                        <span class="ml-1">{% m2m_list_display siae 'sectors' 3 %}</span>
                    </li>
                    {% endif %}
                </ul>            
            </div>            
        </div>
    </div>
    <div class="card-footer">
        <ul class="list-unstyled m-0 lh-sm fs-sm row no-gutters">
            <li class="sc-profile-town col-12 col-md-4 pr-lg-2 mb-3 mb-md-0 d-flex" title="Situé à {{ siae.city }}">
                <img src="{% static 'itou/images/ico-map-pin-line.svg' %}" height="16" alt="" />
                <span class="ml-1">{{ siae.city }}</span>
            </li>
            <li class="sc-profile-town-work col-12 col-md-4 px-lg-2 mb-3 mb-md-0 d-flex" title="Intervient sur : {{ siae.geo_range_pretty_title }}">
                <img src="{% static 'itou/images/ico-compass-line.svg' %}" height="16" alt="" />
                <span class="ml-1">{{ siae.geo_range_pretty_display }}</span>
            </li>
            {% if siae.kind %}
                <li class="sc-profile-kind col-12 col-md-4 pl-lg-2 d-flex">
                    <img src="{% static 'itou/images/ico-building-4-line.svg' %}" height="16" alt="" />
                    <span class="ml-1">{{ siae.presta_type_display }}</span>
                </li>
             {% endif %}
        </ul>   
>>>>>>> 386f21f8
    </div>
  </div><|MERGE_RESOLUTION|>--- conflicted
+++ resolved
@@ -3,63 +3,6 @@
 <div class="card c-card c-card--marche siae-card">
     <div class="row no-gutters">
         <div class="col-auto sc-img">
-<<<<<<< HEAD
-            <a href="{% url 'siae:detail' siae.slug %}" class="text-decoration-none stretched-link p-3 d-inline-block">
-                {% if siae.logo_url %}
-                    <img class="img-fluid" src="{{ siae.logo_url }}" alt="Logo de la structure {{ siae.name }}" />
-                {% else %}
-                    <img class="img-fluid" src="{% static 'img/default-listing.png' %}" alt="{{ siae.name }}" />
-                {% endif %}
-            </a>
-        </div>
-        <div class="col">
-            <div class="card-body">
-                <a href="{% url 'siae:detail' siae.slug %}" class="text-decoration-none stretched-link">
-                    <h3 class="mb-3 d-flex justify-content-between align-items-start">
-                        {{ siae.name_display }}
-                        {% if not siae.users.count %}
-                            <small class="text-muted">(bientôt inscrite sur le marché)</small>
-                        {% endif %}
-                        <!-- <button class="btn btn-link pt-0 pr-0">
-                            <img src="{% static 'itou/images/ico-star-line.svg' %}" height="24" alt="Mettre en favori" />
-                        </button> -->
-                    </h3>
-                    <ul class="list-unstyled m-0 lh-sm row no-gutters">
-                        <li class="sc-profile-type col-12 col-lg-6 pl-lg-2 d-flex">
-                            <img src="{% static 'itou/images/ico-briefcase-4-line.svg' %}" height="16" alt="" />
-                            <span class="ml-1">{{ siae.get_kind_display }}</span>
-                        </li>
-                        {% if siae.sectors %}
-                        <li class="sc-profile-sectors col-12 col-lg-6 pr-lg-2 mb-3 mb-lg-0 d-flex">
-                            <img src="{% static 'itou/images/ico-service-line.svg' %}" height="16" alt="" />
-                            <span class="ml-1">{% m2m_list_display siae 'sectors' 3 %}</span>
-                        </li>
-                        {% endif %}
-                    </ul>
-                </a>
-            </div>
-        </div>
-    </div>
-    <div class="card-footer">
-        <a href="{% url 'siae:detail' siae.slug %}" class="text-decoration-none stretched-link">
-            <ul class="list-unstyled m-0 lh-sm fs-sm row no-gutters">
-                <li class="sc-profile-town col-12 col-md-4 pr-lg-2 mb-3 mb-md-0 d-flex" title="Situé à {{ siae.city }}">
-                    <img src="{% static 'itou/images/ico-map-pin-line.svg' %}" height="16" alt="" />
-                    <span class="ml-1">{{ siae.city }}</span>
-                </li>
-                <li class="sc-profile-town-work col-12 col-md-4 px-lg-2 mb-3 mb-md-0 d-flex" title="Intervient sur : {{ siae.geo_range_pretty_title }}">
-                    <img src="{% static 'itou/images/ico-compass-line.svg' %}" height="16" alt="" />
-                    <span class="ml-1">{{ siae.geo_range_pretty_display }}</span>
-                </li>
-                {% if siae.kind %}
-                    <li class="sc-profile-kind col-12 col-md-4 pl-lg-2 d-flex">
-                        <img src="{% static 'itou/images/ico-building-4-line.svg' %}" height="16" alt="" />
-                        <span class="ml-1">{{ siae.presta_type_display }}</span>
-                    </li>
-                {% endif %}
-            </ul>
-        </a>
-=======
             <span class="p-3 d-inline-block">
                 {% if siae.logo_url %}
                 <img class="img-fluid" src="{{ siae.logo_url }}" alt="Logo de la structure {{ siae.name }}" />
@@ -113,6 +56,5 @@
                 </li>
              {% endif %}
         </ul>   
->>>>>>> 386f21f8
     </div>
   </div>