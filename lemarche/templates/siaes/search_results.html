{% extends "layouts/base.html" %}
{% load static bootstrap4 show_first_form_error_message %}

{% block title %}Recherche{{ block.super }}{% endblock %}

{% block breadcrumbs %}
<section>
    <div class="container">
        <div class="row">
            <div class="col-12">
                <nav class="c-breadcrumb c-breadcrumb--marche" aria-label="breadcrumb">
                    <ol class="breadcrumb">
                        <li class="breadcrumb-item"><a href="{% url 'pages:home' %}">Accueil</a></li>
                        <li class="breadcrumb-item active" aria-current="page">Recherche</li>
                    </ol>
                </nav>
            </div>
        </div>
    </div>
</section>
{% endblock %}

{% block content %}
<section class="s-siae-01">
    <div class="container">
        <div id="dir_form" class="dir_form">
            <form method="GET" action="{% url 'siae:search_results' %}" id="search-form">
                {% if form.errors %}
                    <div class="alert alert-danger" role="alert">{{ form.errors|show_first_form_error_message }}</div>
                {% endif %}
                <div class="row">
                    <div class="col-12 col-lg-8">
                        <div class="row first-row">
                            <div class="col-12 col-md-6 mt-lg-3 pr-md-0">
                                {% bootstrap_field form.sectors %}
                            </div>
                            {% bootstrap_field form.perimeter %}
                            <div class="col-12 col-md-6 mt-lg-3">
                                <div id="dir_form_perimeter_name" class="form-group">
                                    <label for="perimeter_name">{{ form.perimeter_name.label }}</label>
                                    <div class="field-holder">
                                        <div>
                                            {# {{ form.perimeter_name }} #}
                                        </div>
                                    </div>
                                </div>
                            </div>
                        </div>
                        <div class="row">
                            <div class="col-12 col-md-4 mt-lg-2 pr-md-0">
                                {% bootstrap_field form.kind %}
                            </div>
                            <div class="col-12 col-md-4 mt-lg-2 pr-md-0">
                                {% bootstrap_field form.presta_type %}
                            </div>
                            <div class="col-12 col-md-4 mt-lg-2">
                                {% bootstrap_field form.networks %}
                            </div>
                        </div>
                    </div>
                    <div class="col-12 col-sm-6 col-lg-2 mt-3 mt-3 mt-md-0 mt-lg-3 pr-sm-0 pr-lg-2">
                        <span class="mb-2 d-none d-md-inline-block">&nbsp;</span>
                        <button id="filter-submit" class="btn btn-primary btn-block btn-ico" type="submit">
                            <span>Rechercher</span>
                            <svg xmlns="http://www.w3.org/2000/svg" width="16" height="16" fill="none">
                                <path d="M12.523 10.963l3.213 3.211-1.062 1.062-3.211-3.213A6.72 6.72 0 017.25 13.5 6.752 6.752 0 01.5 6.75 6.752 6.752 0 017.25 0 6.752 6.752 0 0114 6.75a6.72 6.72 0 01-1.477 4.213zm-1.504-.557A5.233 5.233 0 0012.5 6.75c0-2.901-2.35-5.25-5.25-5.25A5.248 5.248 0 002 6.75C2 9.65 4.349 12 7.25 12a5.233 5.233 0 003.656-1.481l.113-.113z" fill="currentColor" />
                            </svg>
                        </button>
                    </div>
                    <div class="col-12 col-sm-6 col-lg-2 mt-3  mt-3 mt-md-0 mt-lg-3 pl-lg-2">
                        <span class="mb-2 d-none d-md-inline-block">&nbsp;</span>
                        <a href="{% url 'siae:search_results' %}" class="btn btn-outline-primary btn-block reset btn-ico">
                            <span>Réinitialiser</span>
                            <svg width="16" height="16" viewBox="0 0 24 24" fill="none" xmlns="http://www.w3.org/2000/svg">
                                <path d="M5.463 4.43301C7.27756 2.86067 9.59899 1.99666 12 2.00001C17.523 2.00001 22 6.47701 22 12C22 14.136 21.33 16.116 20.19 17.74L17 12H20C20.0001 10.4316 19.5392 8.89781 18.6747 7.58927C17.8101 6.28072 16.5799 5.25517 15.1372 4.64013C13.6944 4.0251 12.1027 3.84771 10.56 4.13003C9.0172 4.41234 7.59145 5.14191 6.46 6.22801L5.463 4.43301ZM18.537 19.567C16.7224 21.1393 14.401 22.0034 12 22C6.477 22 2 17.523 2 12C2 9.86401 2.67 7.88401 3.81 6.26001L7 12H4C3.99987 13.5684 4.46075 15.1022 5.32534 16.4108C6.18992 17.7193 7.42007 18.7449 8.86282 19.3599C10.3056 19.9749 11.8973 20.1523 13.44 19.87C14.9828 19.5877 16.4085 18.8581 17.54 17.772L18.537 19.567Z" fill="currentColor" />
                            </svg>
                        </a>
                    </div>
                </div>
            </form>
        </div>
    </div>
</section>

<section class="s-siae-02">
    <div class="container">
        <div id="dir_list">
            <div class="row">
                <div class="col-12">
                    <div class="meta h3 mb-3 mb-md-5 font-weight-bold text-center text-md-left">
                        {% with paginator.count as siae_count %}
                            {{ siae_count }} structure{% if siae_count > 1 %}s{% endif %} correspond{% if siae_count > 1 %}ent{% endif %} à vos critères
                        {% endwith %}
                    </div>
                </div>
            </div>
            <div class="row dir_list-row">
                <div class="col-12 col-md-8">
                {% if siaes %}
                    {% for siae in siaes %}
                        {% include "siaes/_card_search_result.html" with siae=siae %}
                    {% endfor %}
    
                    {% include "includes/_pagination.html" %}

                    <br />

                    <div class="row justify-content-center">
                        <div class="col-sm-6">
                            {% if user.is_authenticated %}
                                <a href="{% url 'siae:search_results_download' %}?{{ current_search_query }}" id="csv-submit" class="btn btn-block btn-outline-primary" target="_blank">
                                    Télécharger la liste
                                </a>
                            {% else %}
                                <a href="{% url 'auth:login' %}?message=login-to-download&next={% url 'siae:search_results' %}?{{ current_search_query_escaped }}" id="csv-submit" class="btn btn-block btn-outline-primary">
                                    Télécharger la liste
                                </a>
                            {% endif %}
                        </div>
                    </div>
    
                {% else %}
                    <div class="col-12 form-confirm min-height justify-content-center">
                        <div class="no-results">
                            <div style="text-align:center">
                                <img src="{% static 'img/home_help_icon_white.png' %}" style="height:64px;margin-bottom:1rem;" alt="icon description" class="icon">
                            </div>
                            <p>Malheureusement, nous n'avons pas encore de prestataires correspondant à votre recherche sur La place de marché de l'inclusion.</p>
                            <p>
                                <strong>Faites nous part de votre besoin et nous vous recontacterons rapidement</strong>
                            </p>
                            <div class="buttonrow">
                                <a href="https://itou.typeform.com/to/nxG0HlYx" class="btn btn-primary">Déposez votre demande</a>
                            </div>
                        </div>
                    </div>
                {% endif %}
                </div>
                <div class="col-12 col-md-4 siae-info mt-6 mt-sm-0">
                    <div class="siae-info-sticky">
                        <div class="map-holder mb-4">
                            <div id="map-siae-list" class="map-canvas"></div>
                        </div>
                        <div class="si-separator"></div>
                        <div class="si-ideas">
                            <h3 class="h3 my-3">Idées reçues</h3>
                            <p>
                                <span>
<<<<<<< HEAD
                                    <svg xmlns="http://www.w3.org/2000/svg" viewBox="0 0 24 24" width="24" height="24"><path fill="none" d="M0 0h24v24H0z"/><path d="M10 15.172l9.192-9.193 1.415 1.414L10 18l-6.364-6.364 1.414-1.414z" fill="currentColor" /></svg>
=======
                                    <svg xmlns="http://www.w3.org/2000/svg" viewBox="0 0 24 24" width="24" height="24"><path fill="none" d="M0 0h24v24H0z"/><path d="M10 15.172l9.192-9.193 1.415 1.414L10 18l-6.364-6.364 1.414-1.414z" fill="currentColor" /></svg>   
>>>>>>> 386f21f8
                                </span>
                                <span class="ml-2">La structure est trop petite pour répondre à mon besoin... <b>Mais elle est sûrement ouverte à la co-traitance.</b></span>
                            </p>
                            <p>
                                <span>
<<<<<<< HEAD
                                    <svg xmlns="http://www.w3.org/2000/svg" viewBox="0 0 24 24" width="24" height="24"><path fill="none" d="M0 0h24v24H0z"/><path d="M10 15.172l9.192-9.193 1.415 1.414L10 18l-6.364-6.364 1.414-1.414z" fill="currentColor" /></svg>
=======
                                    <svg xmlns="http://www.w3.org/2000/svg" viewBox="0 0 24 24" width="24" height="24"><path fill="none" d="M0 0h24v24H0z"/><path d="M10 15.172l9.192-9.193 1.415 1.414L10 18l-6.364-6.364 1.414-1.414z" fill="currentColor" /></svg>   
>>>>>>> 386f21f8
                                </span>
                                <span class="ml-2">Son chiffre d’affaire est trop bas et je ne veux pas être
                                son seul client... <b>Mais Vous pouvez commencer par lui confier
                                un marché de plus faible périmètre, sans prendre de risque,
                                puis faire grandir ce partenariat si vous en êtes satisfait.</b>
                                </span>
                            </p>
                            <p>
                                <span>
<<<<<<< HEAD
                                    <svg xmlns="http://www.w3.org/2000/svg" viewBox="0 0 24 24" width="24" height="24"><path fill="none" d="M0 0h24v24H0z"/><path d="M10 15.172l9.192-9.193 1.415 1.414L10 18l-6.364-6.364 1.414-1.414z" fill="currentColor" /></svg>
=======
                                    <svg xmlns="http://www.w3.org/2000/svg" viewBox="0 0 24 24" width="24" height="24"><path fill="none" d="M0 0h24v24H0z"/><path d="M10 15.172l9.192-9.193 1.415 1.414L10 18l-6.364-6.364 1.414-1.414z" fill="currentColor" /></svg>   
>>>>>>> 386f21f8
                                </span>
                                <span class="ml-2">L'offre ne correspond pas exactement à ce que je cherche...
                                <b>Heureusement les entreprises sociales inclusives sont très
                                innovantes et s'adaptent à vos besoins.</b>
                                </span>
                            </p>
                        </div>
                    </div>
                </div>
            </div>
    
            {% comment "hidden" %}
            {{ form_start(dlform) }}
            <div id="csv_form" class="row dir_form mb-5 align-items-end">
                {{ form_widget(dlform.sector, {'attr': {'style': 'display:none', 'class': 'jcf-ignore'}}) }}
                {#
                {{ form_widget(dlform.withAntenna, {'attr': {'style': 'display:none'}}) }}
                {{ form_widget(dlform.withRange, {'attr': {'style': 'display:none'}}) }}
                #}
                {{ form_widget(dlform.prestaType, {'attr': {'style': 'display:none'}}) }}
                {{ form_widget(dlform.structureType, {'attr': {'style': 'display:none', 'class': 'jcf-ignore'}}) }}
                {% do dlform.structureType.setRendered() %}
                {% do dlform.address.setRendered() %}
                <div class="col-12 col-md-3 offset-md-1 mt-lg-3">
                    <div class="title d-block font-weight-bold mb-2">Format d'export</div>
                    <div class="field-holder">
                        {{form_widget(dlform.format,{
                            'id': 'format'
                        })}}
                    </div>
                </div>
                <div class="col-12 col-md-3">
                    <button id="csv-submit" type="submit" class="btn btn-block btn-outline-primary">
                        Télécharger la liste
                    </button>
                </div>
            </div>
            {{ form_end(dlform) }}
            {% endcomment %}
        </div>
    </div>
</section>
{% endblock %}

{% block modal %}
<div class="modal fade modal-siae" id="user_modal" tabindex="-1" role="dialog" aria-hidden="true" data-backdrop="static" data-keyboard="false" style="z-index:3000">
    <div class="modal-dialog modal-dialog-centered">
        <div class="modal-content">
            <div class="modal-header">
                <strong class="title">
                    Plus de {{ paginator.count }} prestataires inclusifs répondent à votre recherche.
                </strong>
                <button type="button" class="close" data-dismiss="modal" aria-label="Close">
                    <span aria-hidden="true">&times;</span>
                </button>
            </div>
            <div class="modal-body home-content-body">
                <p class="mt-2">Pour accéder aux résultats, dites-nous si vous êtes :
                <ul style="padding-left:0;list-style:none;">
                    <li><a href="#" data-usr="buyer" class="btn btn-outline-primary btn-block mb-2" style="text-align:left;">Une entreprise ou une institution qui souhaite augmenter ses achats inclusifs</a></li>
                    <li><a href="#" data-usr="siae" class="btn btn-outline-primary btn-block mb-2" style="text-align:left;">Une structure d’insertion ou du handicap</a></li>
                    <li><a href="#" data-usr="actor" class="btn btn-outline-primary btn-block mb-2" style="text-align:left;">Un acteur de l’inclusion (facilitateurs, réseaux...)</a></li>
                </ul>
            </div>
            <!-- <div class="modal-footer"></div> -->
        </div>
    </div>
</div>
{% endblock %}

{% block extra_js %}
{% if not user.is_authenticated %}
<script type="text/javascript">
document.addEventListener("DOMContentLoaded", function() {
    // show type user modal
    const USER_TYPE_MODAL_COOKIE_NAME = 'leMarcheTypeUsagerV2';
    $(document).on('shown.bs.modal', '.modal', function () {
        $('.modal-backdrop').before($(this));
    });

    if (!document.cookie.split('; ').find(row => row.startsWith(USER_TYPE_MODAL_COOKIE_NAME))) {
        var modal = $("#user_modal");
        modal.find('.close').remove();
        modal.modal('show');

        modal.find('a').on('click', (e) => {
            // Only set cookie if button clicked
            let type = $(e.target).data('usr');
            document.cookie = `${USER_TYPE_MODAL_COOKIE_NAME}=${type}; expires=Fri, 31 Dec 9999 23:59:59 GMT; path=/; Secure`;

            if (typeof track === "function") {
                track('', Steps.USER_TYPE, {'type': type});
            }
            modal.modal('hide');
        })
    }
});
</script>
{% endif %}
<script type="text/javascript">
document.addEventListener("DOMContentLoaded", function() {
    // Set listings markers on load
    const siaeList = {{ siaes_json|safe }};

    // init map
    var map = L.map('map-siae-list').setView([47.08333, 2.4], 5);

    // map tiles
    L.tileLayer('https://{s}.tile.openstreetmap.org/{z}/{x}/{y}.png', {
        attribution: '© <a href="https://www.openstreetmap.org/copyright">OpenStreetMap</a> contributors',
        maxZoom: 19,
        zoomControl: false,
    }).addTo(map);

    // map zoom controls in the bottom right
    map.zoomControl.remove();
    L.control.zoom({ position: 'bottomright' }).addTo(map);

    // create custom marker (because of static url issues)
    var customLeafletIcon = L.icon({
        'iconUrl': "{% static 'vendor/leaflet-1.7.1/images/marker-icon.png' %}",
        'shadowUrl': "{% static 'vendor/leaflet-1.7.1/images/marker-shadow.png' %}",
        iconSize: [25,41],
        iconAnchor: [12,41],
        popupAnchor:[1,-34],
        tooltipAnchor:[16,-28],
        shadowSize:[41,41],
    });

    // add markers from geojson data (with popup on click)
    var geojson = L.geoJSON(siaeList, {
        pointToLayer: function(geoJsonPoint, latlng) {
            return L.marker(latlng, {icon: customLeafletIcon});
        },
        onEachFeature: function (feature, layer) {
            var featureDisplayName = feature.properties.brand ? feature.properties.brand : feature.properties.name;
            layer.bindPopup(`<a href="/prestataires/${feature.properties.slug}/"><p class="h6">${featureDisplayName}</p></a>`);
        }
    }).addTo(map);
    map.fitBounds(geojson.getBounds());
});
</script>
{% endblock %}<|MERGE_RESOLUTION|>--- conflicted
+++ resolved
@@ -146,21 +146,13 @@
                             <h3 class="h3 my-3">Idées reçues</h3>
                             <p>
                                 <span>
-<<<<<<< HEAD
-                                    <svg xmlns="http://www.w3.org/2000/svg" viewBox="0 0 24 24" width="24" height="24"><path fill="none" d="M0 0h24v24H0z"/><path d="M10 15.172l9.192-9.193 1.415 1.414L10 18l-6.364-6.364 1.414-1.414z" fill="currentColor" /></svg>
-=======
                                     <svg xmlns="http://www.w3.org/2000/svg" viewBox="0 0 24 24" width="24" height="24"><path fill="none" d="M0 0h24v24H0z"/><path d="M10 15.172l9.192-9.193 1.415 1.414L10 18l-6.364-6.364 1.414-1.414z" fill="currentColor" /></svg>   
->>>>>>> 386f21f8
                                 </span>
                                 <span class="ml-2">La structure est trop petite pour répondre à mon besoin... <b>Mais elle est sûrement ouverte à la co-traitance.</b></span>
                             </p>
                             <p>
                                 <span>
-<<<<<<< HEAD
-                                    <svg xmlns="http://www.w3.org/2000/svg" viewBox="0 0 24 24" width="24" height="24"><path fill="none" d="M0 0h24v24H0z"/><path d="M10 15.172l9.192-9.193 1.415 1.414L10 18l-6.364-6.364 1.414-1.414z" fill="currentColor" /></svg>
-=======
                                     <svg xmlns="http://www.w3.org/2000/svg" viewBox="0 0 24 24" width="24" height="24"><path fill="none" d="M0 0h24v24H0z"/><path d="M10 15.172l9.192-9.193 1.415 1.414L10 18l-6.364-6.364 1.414-1.414z" fill="currentColor" /></svg>   
->>>>>>> 386f21f8
                                 </span>
                                 <span class="ml-2">Son chiffre d’affaire est trop bas et je ne veux pas être
                                 son seul client... <b>Mais Vous pouvez commencer par lui confier
@@ -170,11 +162,7 @@
                             </p>
                             <p>
                                 <span>
-<<<<<<< HEAD
-                                    <svg xmlns="http://www.w3.org/2000/svg" viewBox="0 0 24 24" width="24" height="24"><path fill="none" d="M0 0h24v24H0z"/><path d="M10 15.172l9.192-9.193 1.415 1.414L10 18l-6.364-6.364 1.414-1.414z" fill="currentColor" /></svg>
-=======
                                     <svg xmlns="http://www.w3.org/2000/svg" viewBox="0 0 24 24" width="24" height="24"><path fill="none" d="M0 0h24v24H0z"/><path d="M10 15.172l9.192-9.193 1.415 1.414L10 18l-6.364-6.364 1.414-1.414z" fill="currentColor" /></svg>   
->>>>>>> 386f21f8
                                 </span>
                                 <span class="ml-2">L'offre ne correspond pas exactement à ce que je cherche...
                                 <b>Heureusement les entreprises sociales inclusives sont très
