--- conflicted
+++ resolved
@@ -10,11 +10,8 @@
 from django.utils.functional import cached_property
 from django.utils.text import slugify
 
-<<<<<<< HEAD
 from lemarche.sectors.models import Sector
 from lemarche.utils.fields import ChoiceArrayField
-=======
-from lemarche.utils.fields import ArrayField, ChoiceArrayField
 
 
 AMOUNT_RANGE_0 = "<25K"
@@ -28,7 +25,6 @@
 AMOUNT_RANGE_2_LABEL = "100K-1M €"
 AMOUNT_RANGE_3_LABEL = "1M-5M €"
 AMOUNT_RANGE_4_LABEL = "> 5M €"
->>>>>>> 26a9dcac
 
 
 def get_filter_perimeter(siae):
