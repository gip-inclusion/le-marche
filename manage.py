#!/usr/bin/env python3
"""Django's command-line utility for administrative tasks."""
import os
import sys


def main():
    """Run administrative tasks."""
<<<<<<< HEAD
    os.environ.setdefault("DJANGO_SETTINGS_MODULE", "config.settings")
=======
    os.environ.setdefault('DJANGO_SETTINGS_MODULE', 'config.settings.dev')
>>>>>>> 9e0de103
    try:
        from django.core.management import execute_from_command_line
    except ImportError as exc:
        raise ImportError(
            "Couldn't import Django. Are you sure it's installed and "
            "available on your PYTHONPATH environment variable? Did you "
            "forget to activate a virtual environment?"
        ) from exc
    execute_from_command_line(sys.argv)


if __name__ == "__main__":
    main()<|MERGE_RESOLUTION|>--- conflicted
+++ resolved
@@ -6,11 +6,7 @@
 
 def main():
     """Run administrative tasks."""
-<<<<<<< HEAD
-    os.environ.setdefault("DJANGO_SETTINGS_MODULE", "config.settings")
-=======
-    os.environ.setdefault('DJANGO_SETTINGS_MODULE', 'config.settings.dev')
->>>>>>> 9e0de103
+    os.environ.setdefault("DJANGO_SETTINGS_MODULE", "config.settings.dev")
     try:
         from django.core.management import execute_from_command_line
     except ImportError as exc:
